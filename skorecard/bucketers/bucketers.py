--- conflicted
+++ resolved
@@ -88,7 +88,7 @@
                 passthrough (Default): all columns that were not specified in "variables" will be passed through.
                 drop: all remaining columns that were not specified in "variables" will be dropped.
             kwargs: Other parameters passed to optbinning.OptimalBinning. Passed to optbinning.OptimalBinning.
-        """
+        """  # noqa
         self._is_allowed_missing_treatment(missing_treatment)
         assert variables_type in ["numerical", "categorical"]
         assert remainder in ["passthrough", "drop"]
@@ -108,59 +108,17 @@
         # To be able to access any fitted estimators per feature
         self.binners: Dict[str, Any] = {}
 
-<<<<<<< HEAD
     def _get_feature_splits(self, feature, X, y, X_unfiltered=None):
         """
         Finds the splits for a single feature.
-=======
-            # Extract fitted boundaries
-            if self.variables_type == "categorical":
-                splits = {}
-                for bucket_nr, values in enumerate(binner.splits):
-                    for value in values:
-                        splits[value] = bucket_nr
-            else:
-                splits = binner.splits
-
-            # Deal with missing values
-            if self.missing_treatment in ["separate", "most_frequent", "most_risky", "least_risky", "neutral", "similar"]:
-                missing_bucket = None
-            if isinstance(self.missing_treatment, dict):
-                missing_bucket = self.missing_treatment.get(feature)
-
-            # Note that optbinning transform uses right=False
-            # https://github.com/guillermo-navas-palencia/optbinning/blob/396b9bed97581094167c9eb4744c2fd1fb5c7408/optbinning/binning/transformations.py#L126-L132
-            features_bucket_mapping_[feature] = BucketMapping(
-                feature_name=feature,
-                type=self.variables_type,
-                map=splits,
-                right=False,
-                specials=special,
-                missing_bucket=missing_bucket,
-            )
->>>>>>> 6eecf687
 
         X and y have already been preprocessed, and have specials removed.
 
-<<<<<<< HEAD
         Args:
             feature (str): Name of the feature.
             X (pd.Series): df with single column of feature to bucket
             y (np.ndarray): array with target
             X_unfiltered (pd.Series): df with single column of feature to bucket before any filtering was applied
-=======
-            if self.missing_treatment in ["most_frequent", "most_risky", "least_risky", "neutral", "similar"]:
-                missing_bucket = self._find_missing_bucket(feature=feature)
-                # Repeat above procedure now we know the bucket distribution
-                features_bucket_mapping_[feature] = BucketMapping(
-                    feature_name=feature,
-                    type=self.variables_type,
-                    map=splits,
-                    right=False,
-                    specials=special,
-                    missing_bucket=missing_bucket,
-                )
->>>>>>> 6eecf687
 
         Returns:
             splits, right (tuple): The splits (dict or array), and whether right=True or False.
@@ -271,7 +229,7 @@
             remainder: How we want the non-specified columns to be transformed. It must be in ["passthrough", "drop"].
                 passthrough (Default): all columns that were not specified in "variables" will be passed through.
                 drop: all remaining columns that were not specified in "variables" will be dropped.
-        """
+        """  # noqa
         assert isinstance(variables, list)
         assert isinstance(n_bins, int)
         assert n_bins >= 1
@@ -286,70 +244,17 @@
 
         self.variables_type = "numerical"
 
-<<<<<<< HEAD
     def _get_feature_splits(self, feature, X, y, X_unfiltered=None):
         """
         Finds the splits for a single feature.
-=======
-            if feature in self.specials.keys():
-                special = self.specials[feature]
-                X_flt, y_flt = self._filter_specials_for_fit(X=X[feature], y=y, specials=special)
-            else:
-                X_flt = X[feature]
-                y_flt = y
-                special = {}
-
-            X_flt, y_flt = self._filter_na_for_fit(X=X_flt, y=y_flt)
-            _, boundaries = np.histogram(X_flt.values, bins=self.n_bins)
-
-            # np.histogram returns the min & max values of the fits
-            # On transform, we use np.digitize, which means new data that is outside of this range
-            # will be assigned to their own buckets.
-            # To solve, we simply remove the min and max boundaries
-            boundaries = boundaries[1:-1]
-
-            if isinstance(boundaries, np.ndarray):
-                boundaries = boundaries.tolist()
-
-            # Deal with missing values
-            if self.missing_treatment in ["separate", "most_frequent", "most_risky", "least_risky", "neutral", "similar"]:
-                missing_bucket = None
-            if isinstance(self.missing_treatment, dict):
-                missing_bucket = self.missing_treatment.get(feature)
-
-            features_bucket_mapping_[feature] = BucketMapping(
-                feature_name=feature,
-                type="numerical",
-                map=boundaries,
-                right=True,
-                specials=special,
-                missing_bucket=missing_bucket,
-            )
->>>>>>> 6eecf687
 
         X and y have already been preprocessed, and have specials removed.
 
-<<<<<<< HEAD
         Args:
             feature (str): Name of the feature.
             X (pd.Series): df with single column of feature to bucket
             y (np.ndarray): array with target
             X_unfiltered (pd.Series): df with single column of feature to bucket before any filtering was applied
-=======
-            if self.missing_treatment in ["most_frequent", "most_risky", "least_risky", "neutral", "similar"]:
-                missing_bucket = self._find_missing_bucket(feature=feature)
-
-                assert isinstance(missing_bucket, int)
-                # Repeat above procedure now we know the bucket distribution
-                features_bucket_mapping_[feature] = BucketMapping(
-                    feature_name=feature,
-                    type="numerical",
-                    map=boundaries,
-                    right=True,
-                    specials=special,
-                    missing_bucket=missing_bucket,
-                )
->>>>>>> 6eecf687
 
         Returns:
             splits, right (tuple): The splits (dict or array), and whether right=True or False.
@@ -428,7 +333,7 @@
                 passthrough (Default): all columns that were not specified in "variables" will be passed through.
                 drop: all remaining columns that were not specified in "variables" will be dropped.
             kwargs: Other parameters passed to AgglomerativeBucketer
-        """
+        """  # noqa
         assert isinstance(variables, list)
         assert isinstance(n_bins, int)
         assert n_bins >= 1
@@ -445,77 +350,17 @@
         self.variables_type = "numerical"
         self.binners: Dict[str, Any] = {}
 
-<<<<<<< HEAD
     def _get_feature_splits(self, feature, X, y, X_unfiltered=None):
         """
         Finds the splits for a single feature.
-=======
-        for feature in self.variables:
-            ab = AgglomerativeClustering(n_clusters=self.n_bins, **self.kwargs)
-
-            if feature in self.specials.keys():
-                special = self.specials[feature]
-                X_flt, y_flt = self._filter_specials_for_fit(X=X[feature], y=y, specials=special)
-            else:
-                X_flt = X[feature]
-                y_flt = y
-                special = {}
-            X_flt, y_flt = self._filter_na_for_fit(X=X_flt, y=y_flt)
-
-            ab.fit(X_flt.values.reshape(-1, 1), y=None)
-            self.binners[feature] = ab
-
-            # Find the boundaries
-            df = pd.DataFrame({"x": X_flt.values, "label": ab.labels_}).sort_values(by="x")
-            cluster_minimum_values = df.groupby("label")["x"].min().sort_values().tolist()
-            cluster_maximum_values = df.groupby("label")["x"].max().sort_values().tolist()
-            # take the mean of the upper boundary of a cluster and the lower boundary of the next cluster
-            boundaries = [
-                # Assures numbers are float and not np.float - necessary for serialization
-                float(np.mean([cluster_minimum_values[i + 1], cluster_maximum_values[i]]))
-                for i in range(len(cluster_minimum_values) - 1)
-            ]
-
-            if isinstance(boundaries, np.ndarray):
-                boundaries = boundaries.tolist()
-
-            # Deal with missing values
-            if self.missing_treatment in ["separate", "most_frequent", "most_risky", "least_risky", "neutral", "similar"]:
-                missing_bucket = None
-            if isinstance(self.missing_treatment, dict):
-                missing_bucket = self.missing_treatment.get(feature)
-
-            features_bucket_mapping_[feature] = BucketMapping(
-                feature_name=feature,
-                type="numerical",
-                map=boundaries,
-                right=True,
-                specials=special,
-                missing_bucket=missing_bucket,
-            )
->>>>>>> 6eecf687
 
         X and y have already been preprocessed, and have specials removed.
 
-<<<<<<< HEAD
         Args:
             feature (str): Name of the feature.
             X (pd.Series): df with single column of feature to bucket
             y (np.ndarray): array with target
             X_unfiltered (pd.Series): df with single column of feature to bucket before any filtering was applied
-=======
-            if self.missing_treatment in ["most_frequent", "most_risky", "least_risky", "neutral", "similar"]:
-                missing_bucket = self._find_missing_bucket(feature=feature)
-                # Repeat above procedure now we know the bucket distribution
-                features_bucket_mapping_[feature] = BucketMapping(
-                    feature_name=feature,
-                    type="numerical",
-                    map=boundaries,
-                    right=True,
-                    specials=special,
-                    missing_bucket=missing_bucket,
-                )
->>>>>>> 6eecf687
 
         Returns:
             splits, right (tuple): The splits (dict or array), and whether right=True or False.
@@ -595,7 +440,7 @@
             remainder: How we want the non-specified columns to be transformed. It must be in ["passthrough", "drop"].
                 passthrough (Default): all columns that were not specified in "variables" will be passed through.
                 drop: all remaining columns that were not specified in "variables" will be dropped.
-        """
+        """  # noqa
         assert isinstance(variables, list)
         assert isinstance(n_bins, int)
         assert n_bins >= 1
@@ -614,7 +459,6 @@
         """
         Finds the splits for a single feature.
 
-<<<<<<< HEAD
         X and y have already been preprocessed, and have specials removed.
 
         Args:
@@ -622,84 +466,6 @@
             X (pd.Series): df with single column of feature to bucket
             y (np.ndarray): array with target
             X_unfiltered (pd.Series): df with single column of feature to bucket before any filtering was applied
-=======
-        features_bucket_mapping_ = {}
-        self.bucket_tables_ = {}
-
-        for feature in self.variables:
-
-            if feature in self.specials.keys():
-                special = self.specials[feature]
-                X_flt, y_flt = self._filter_specials_for_fit(X=X[feature], y=y, specials=special)
-            else:
-                X_flt = X[feature]
-                special = {}
-            try:
-                _, boundaries = pd.qcut(X_flt, q=self.n_bins, retbins=True, duplicates="raise")
-            except ValueError:
-                # If there are too many duplicate values (assume a lot of filled missings)
-                # this crashes - the exception drops them.
-                # This means that it will return approximate quantile bins
-                _, boundaries = pd.qcut(X_flt, q=self.n_bins, retbins=True, duplicates="drop")
-                warnings.warn(ApproximationWarning("Approximated quantiles - too many unique values"))
-
-            # pd.qcut returns the min & max values of the fits
-            # On transform, we use np.digitize, which means new data that is outside of this range
-            # will be assigned to their own buckets.
-            # To solve, we simply remove the min and max boundaries
-            boundaries = boundaries[1:-1]
-
-            if isinstance(boundaries, np.ndarray):
-                boundaries = boundaries.tolist()
-
-            # Deal with missing values
-            if self.missing_treatment in ["separate", "most_frequent", "most_risky", "least_risky", "neutral", "similar"]:
-                missing_bucket = None
-            if isinstance(self.missing_treatment, dict):
-                missing_bucket = self.missing_treatment.get(feature)
-
-            features_bucket_mapping_[feature] = BucketMapping(
-                feature_name=feature,
-                type="numerical",
-                map=boundaries,
-                right=True,  # pd.qcut returns bins including right edge: (edge, edge]
-                specials=special,
-                missing_bucket=missing_bucket,
-            )
-
-            # Calculate the bucket table
-            self.bucket_tables_[feature] = build_bucket_table(
-                X,
-                y,
-                column=feature,
-                bucket_mapping=features_bucket_mapping_.get(feature),
-            )
-
-            if self.missing_treatment in ["most_frequent", "most_risky", "least_risky", "neutral", "similar"]:
-                missing_bucket = self._find_missing_bucket(feature=feature)
-
-                # Repeat above procedure now we know the bucket distribution
-                features_bucket_mapping_[feature] = BucketMapping(
-                    feature_name=feature,
-                    type="numerical",
-                    map=boundaries,
-                    right=True,  # pd.qcut returns bins including right edge: (edge, edge]
-                    specials=special,
-                    missing_bucket=missing_bucket,
-                )
-
-                # Recalculate the bucket table with the new bucket for missings
-                self.bucket_tables_[feature] = build_bucket_table(
-                    X,
-                    y,
-                    column=feature,
-                    bucket_mapping=features_bucket_mapping_.get(feature),
-                )
-
-        self.features_bucket_mapping_ = FeaturesBucketMapping(features_bucket_mapping_)
-
-        self._generate_summary(X, y)
->>>>>>> 6eecf687
 
         Returns:
             splits, right (tuple): The splits (dict or array), and whether right=True or False.
@@ -862,82 +628,17 @@
             if min_bin_size > 0.5:
                 min_bin_size = 0.5
 
-<<<<<<< HEAD
             binner = DecisionTreeClassifier(
                 max_leaf_nodes=(self.max_n_bins - n_special_bins),
                 min_samples_leaf=min_bin_size,
                 random_state=self.random_state,
                 **self.kwargs,
-=======
-                binner = DecisionTreeClassifier(
-                    max_leaf_nodes=(self.max_n_bins - n_special_bins),
-                    min_samples_leaf=min_bin_size,
-                    random_state=self.random_state,
-                    **self.kwargs,
-                )
-                self.binners[feature] = binner
-                binner.fit(X_flt.values.reshape(-1, 1), y_flt)
-
-                # Extract fitted boundaries
-                splits = np.unique(binner.tree_.threshold[binner.tree_.feature != _tree.TREE_UNDEFINED])
-
-            else:
-                splits = []
-
-            # Deal with missing values
-            if self.missing_treatment in ["separate", "most_frequent", "most_risky", "least_risky", "neutral", "similar"]:
-                missing_bucket = None
-            if isinstance(self.missing_treatment, dict):
-                missing_bucket = self.missing_treatment.get(feature)
-
-            features_bucket_mapping_[feature] = BucketMapping(
-                feature_name=feature,
-                type="numerical",
-                map=splits,
-                right=False,  # note this is not default!
-                specials=special,
-                missing_bucket=missing_bucket,
-            )
-
-            # Calculate the bucket table
-            self.bucket_tables_[feature] = build_bucket_table(
-                X,
-                y,
-                column=feature,
-                bucket_mapping=features_bucket_mapping_.get(feature),
->>>>>>> 6eecf687
             )
             binner.fit(X.values.reshape(-1, 1), y)
             self.binners[feature] = binner
 
-<<<<<<< HEAD
             # Extract fitted boundaries
             splits = np.unique(binner.tree_.threshold[binner.tree_.feature != _tree.TREE_UNDEFINED])
-=======
-            if self.missing_treatment in ["most_frequent", "most_risky", "least_risky", "neutral", "similar"]:
-                missing_bucket = self._find_missing_bucket(feature=feature)
-                # Repeat above procedure now we know the bucket distribution
-                features_bucket_mapping_[feature] = BucketMapping(
-                    feature_name=feature,
-                    type="numerical",
-                    map=splits,
-                    right=False,  # note this is not default!
-                    specials=special,
-                    missing_bucket=missing_bucket,
-                )
-
-                # Recalculate the bucket table with the new bucket for missings
-                self.bucket_tables_[feature] = build_bucket_table(
-                    X,
-                    y,
-                    column=feature,
-                    bucket_mapping=features_bucket_mapping_.get(feature),
-                )
-
-        self.features_bucket_mapping_ = FeaturesBucketMapping(features_bucket_mapping_)
-
-        self._generate_summary(X, y)
->>>>>>> 6eecf687
 
         # Note for trees we use right=False
         return (splits, False)
@@ -1060,68 +761,10 @@
             y (np.ndarray): array with target
             X_unfiltered (pd.Series): df with single column of feature to bucket before any filtering was applied
 
-<<<<<<< HEAD
         Returns:
             splits, right (tuple): The splits (dict or array), and whether right=True or False.
         """
         normalized_counts = None
-=======
-            if feature in self.specials.keys():
-                special = self.specials[feature]
-                X_flt, y_flt = self._filter_specials_for_fit(
-                    X=X[feature], y=y, specials=special
-                )
-            else:
-                X_flt, y_flt = X[feature], y
-                special = {}
-            if not (isinstance(y_flt, pd.Series) or isinstance(y_flt, pd.DataFrame)):
-                y_flt = pd.Series(y_flt)
-
-            X_flt, y_flt = self._filter_na_for_fit(X=X_flt, y=y_flt)
-
-            X_y = pd.concat([X_flt, y_flt], axis=1)
-            X_y.columns = [feature, "target"]
-
-            if self.encoding_method == "ordered":
-                if y is None:
-                    raise ValueError("To use encoding_method=='ordered', y cannot be None.")
-
-                # X_flt["target"] = y_flt
-                normalized_counts = X_y[feature].value_counts(normalize=True)
-                cats = (
-                    X_y.groupby([feature])["target"]
-                    .mean()
-                    .sort_values(ascending=True)
-                    .index
-                )
-                normalized_counts = normalized_counts[cats]
-
-            if self.encoding_method == "frequency":
-                normalized_counts = X_y[feature].value_counts(normalize=True)
-
-            # Limit number of categories if set.
-            normalized_counts = normalized_counts[: self.max_n_categories]
-            # Remove less frequent categories
-            normalized_counts = normalized_counts[normalized_counts >= self.tol]
-
-            # Determine Ordinal Encoder based on ordered labels
-            # Note we start at 1, to be able to encode missings as 0.
-            mapping = dict(zip(normalized_counts.index, range(0, len(normalized_counts))))
-
-            # Deal with missing values
-            if self.missing_treatment in ["separate", "most_frequent", "most_risky", "least_risky", "neutral", "similar"]:
-                missing_bucket = None
-            if isinstance(self.missing_treatment, dict):
-                missing_bucket = self.missing_treatment.get(feature)
-
-            features_bucket_mapping_[feature] = BucketMapping(
-                feature_name=feature,
-                type="categorical",
-                map=mapping,
-                specials=special,
-                missing_bucket=missing_bucket,
-            )
->>>>>>> 6eecf687
 
         if y is None:
             y = pd.Series(None)
@@ -1130,21 +773,8 @@
         else:
             raise AssertionError("something wrong with format of y")
 
-<<<<<<< HEAD
         X_y = pd.concat([X, y], axis=1)
         X_y.columns = [feature, "target"]
-=======
-            if self.missing_treatment in ["most_frequent", "most_risky", "least_risky", "neutral", "similar"]:
-                missing_bucket = self._find_missing_bucket(feature=feature)
-                # Repeat above procedure now we know the bucket distribution
-                features_bucket_mapping_[feature] = BucketMapping(
-                    feature_name=feature,
-                    type="categorical",
-                    map=mapping,
-                    specials=special,
-                    missing_bucket=missing_bucket,
-                )
->>>>>>> 6eecf687
 
         if self.encoding_method == "ordered":
             if y is None:
@@ -1226,7 +856,7 @@
             remainder: How we want the non-specified columns to be transformed. It must be in ["passthrough", "drop"].
                 passthrough (Default): all columns that were not specified in "variables" will be passed through.
                 drop: all remaining columns that were not specified in "variables" will be dropped.
-        """
+        """  # noqa
         assert isinstance(variables, list)
         assert remainder in ["passthrough", "drop"]
         self._is_allowed_missing_treatment(missing_treatment)
@@ -1236,57 +866,7 @@
         self.missing_treatment = missing_treatment
         self.remainder = remainder
 
-<<<<<<< HEAD
         self.variables_type = "categorical"
-=======
-    def fit(self, X, y=None):
-        """Init the class."""
-        X = self._is_dataframe(X)
-        self.variables = self._check_variables(X, self.variables)
-        self._verify_specials_variables(self.specials, X.columns)
-
-        features_bucket_mapping_ = {}
-        self.bucket_tables_ = {}
-
-        for feature in self.variables:
-            if feature in self.specials.keys():
-                special = self.specials[feature]
-                X_flt, y_flt = self._filter_specials_for_fit(
-                    X=X[feature], y=y, specials=special
-                )
-            else:
-                X_flt, y_flt = X[feature], y
-                special = {}
-            if not (isinstance(y_flt, pd.Series) or isinstance(y_flt, pd.DataFrame)):
-                y_flt = pd.Series(y_flt)
-
-            X_flt, y_flt = self._filter_na_for_fit(X=X_flt, y=y_flt)
-
-            unq = X_flt.unique().tolist()
-            mapping = dict(zip(unq, range(0, len(unq))))
-
-            # Deal with missing values
-            if self.missing_treatment in ["separate", "most_frequent", "most_risky", "least_risky", "neutral", "similar"]:
-                missing_bucket = None
-            if isinstance(self.missing_treatment, dict):
-                missing_bucket = self.missing_treatment.get(feature)
-
-            features_bucket_mapping_[feature] = BucketMapping(
-                feature_name=feature,
-                type="categorical",
-                map=mapping,
-                specials=special,
-                missing_bucket=missing_bucket,
-            )
-
-            # Calculate the bucket table
-            self.bucket_tables_[feature] = build_bucket_table(
-                X, y, column=feature, bucket_mapping=features_bucket_mapping_.get(feature)
-            )
-
-            if self.missing_treatment in ["most_frequent", "most_risky", "least_risky", "neutral", "similar"]:
-                missing_bucket = self._find_missing_bucket(feature=feature)
->>>>>>> 6eecf687
 
     def _get_feature_splits(self, feature, X, y, X_unfiltered=None):
         """
@@ -1381,69 +961,11 @@
 
         self.variables_type = "numerical"
 
-<<<<<<< HEAD
     def _get_feature_splits(self, feature, X, y, X_unfiltered=None):
         """
         Finds the splits for a single feature.
 
         X and y have already been preprocessed, and have specials removed.
-=======
-        features_bucket_mapping_ = {}
-        self.bucket_tables_ = {}
-
-        for feature in self.variables:
-
-            if feature in self.specials.keys():
-                special = self.specials[feature]
-                X_flt, y_flt = self._filter_specials_for_fit(X=X[feature], y=y, specials=special)
-            else:
-                X_flt = X[feature]
-                special = {}
-
-            boundaries = X_flt.unique().tolist()
-            boundaries.sort()
-
-            if len(boundaries) > 100:
-                msg = f"The column '{feature}' has more than 100 unique values "
-                msg += "and cannot be used with the AsIsBucketer."
-                msg += "Apply a different bucketer first."
-                raise NotPreBucketedError(msg)
-
-            # Deal with missing values
-            if self.missing_treatment in ["separate", "most_frequent", "most_risky", "least_risky", "neutral", "similar"]:
-                missing_bucket = None
-            if isinstance(self.missing_treatment, dict):
-                missing_bucket = self.missing_treatment.get(feature)
-
-            features_bucket_mapping_[feature] = BucketMapping(
-                feature_name=feature,
-                type="numerical",
-                map=boundaries,
-                right=self.right,
-                specials=special,
-                missing_bucket=missing_bucket,
-            )
-
-            # Calculate the bucket table
-            self.bucket_tables_[feature] = build_bucket_table(
-                X,
-                y,
-                column=feature,
-                bucket_mapping=features_bucket_mapping_.get(feature),
-            )
-
-            if self.missing_treatment in ["most_frequent", "most_risky", "least_risky", "neutral", "similar"]:
-                missing_bucket = self._find_missing_bucket(feature=feature)
-                # Repeat above procedure now we know the bucket distribution
-                features_bucket_mapping_[feature] = BucketMapping(
-                    feature_name=feature,
-                    type="numerical",
-                    map=boundaries,
-                    right=self.right,
-                    specials=special,
-                    missing_bucket=missing_bucket,
-                )
->>>>>>> 6eecf687
 
         Args:
             feature (str): Name of the feature.
