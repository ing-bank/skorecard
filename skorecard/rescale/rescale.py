--- conflicted
+++ resolved
@@ -141,25 +141,16 @@
 
         # Reduce the list of tables, to build the final scorecard feature points
         scorecard = reduce(lambda x, y: pd.concat([x, y]), list_dfs)
-<<<<<<< HEAD
-        scorecard = pd.concat([
-            scorecard,
-            pd.DataFrame.from_records([
-                {"feature": "Intercept", "coef": self.model.intercept_[0], "bin_index": 0, "map": 0, "woe": 0}
-            ])
-        ], ignore_index=True)
-
-=======
         scorecard = pd.concat(
             [
                 scorecard,
-                pd.DataFrame(
+                pd.DataFrame.from_records(
                     [{"feature": "Intercept", "coef": self.model.intercept_[0], "bin_index": 0, "map": 0, "woe": 0}]
                 ),
             ],
             ignore_index=True,
         )
->>>>>>> b47cfc23
+
         #     return buckets, woes
         scorecard["contribution"] = scorecard["woe"] * scorecard["coef"]
 
